--- conflicted
+++ resolved
@@ -6,25 +6,16 @@
 from bs4 import BeautifulSoup, Tag
 from dateutil.parser import parse
 
-<<<<<<< HEAD
+from lgsf.aws_lambda.run_log import RunLog
+from lgsf.councillors import CouncillorBase
 from lgsf.councillors.exceptions import SkipCouncillorException
 from lgsf.scrapers import ScraperBase
-=======
-from lgsf.aws_lambda.run_log import RunLog
->>>>>>> 10d04c19
-from lgsf.councillors import CouncillorBase
-from lgsf.councillors.exceptions import SkipCouncillorException
-from lgsf.scrapers import CodeCommitMixin, ScraperBase
-
-
-<<<<<<< HEAD
+
+
 class BaseCouncillorScraper(ScraperBase):
-=======
-class BaseCouncillorScraper(CodeCommitMixin, ScraperBase):
     tags = []
     class_tags = []
     ext = "html"
->>>>>>> 10d04c19
     scraper_object_type = "Councillors"
 
     def __init__(self, *args, **kwargs):
@@ -61,16 +52,8 @@
     def get_tags(self):
         return self.tags + self.class_tags
 
-<<<<<<< HEAD
-    def run(self, run_log: "lgsf.aws_lambda.RunLog"):
+    def run(self, run_log: RunLog):
         self.storage.pre_run()
-=======
-    def run(self, run_log: RunLog):
-        if self.options.get("aws_lambda"):
-            self.delete_data_if_exists()
-        else:
-            self.clean_data_dir()
->>>>>>> 10d04c19
 
         for councillor_html in self.get_councillors():
             try:
@@ -90,52 +73,11 @@
             return councillor_raw_str.prettify()
         return None
 
-<<<<<<< HEAD
     def process_councillor(
         self, councillor_obj: CouncillorBase, councillor_raw_str: str
     ):
         formatted_councillor_raw_str = self.prettify_councillor_str(councillor_raw_str)
-=======
-    def process_councillor(self, councillor, councillor_raw_str):
-        formatted_councillor_raw_str = self.prettify_councillor_str(
-            councillor_raw_str
-        )
-
-        if self.options.get("aws_lambda"):
-            # stage...
-            self.stage_councillor(formatted_councillor_raw_str, councillor)
-
-            # Do a batch commit if needed...
-            if len(self.put_files) > 90:
-                self.process_batch()
-        else:
-            self.save_councillor(formatted_councillor_raw_str, councillor)
-
-    def stage_councillor(self, councillor_data_string, councillor):
-        self.options["council"]
-        json_file_path = (
-            f"{self.scraper_object_type}/json/{councillor.as_file_name()}.json"
-        )
-        raw_file_path = (
-            f"{self.scraper_object_type}/raw/{councillor.as_file_name()}.html"
-        )
-        self.put_files.extend(
-            [
-                {
-                    "filePath": json_file_path,
-                    "fileContent": bytes(
-                        json.dumps(councillor.as_dict(), indent=4), "utf-8"
-                    ),
-                },
-                {
-                    "filePath": raw_file_path,
-                    "fileContent": bytes(councillor_data_string, "utf-8"),
-                },
-            ]
-        )
-
-    def save_councillor(self, raw_content, councillor_obj):
->>>>>>> 10d04c19
+
         assert (
             type(councillor_obj) == CouncillorBase
         ), "Scrapers must return a councillor object"
@@ -176,13 +118,7 @@
         :return: A :class:`BeautifulSoup` object
         """
         self.base_url_soup = self.get_page(self.base_url)
-<<<<<<< HEAD
         selected = self.base_url_soup.select(self.list_page["container_css_selector"])
-=======
-        selected = self.base_url_soup.select(
-            self.list_page["container_css_selector"]
-        )
->>>>>>> 10d04c19
         if len(selected) > 1:
             raise ValueError("More than one element selected")
         return selected[0]
